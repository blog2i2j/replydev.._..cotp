[package]
name = "cotp"
version = "1.1.0"
authors = ["replydev <commoncargo@tutanota.com>"]
edition = "2021"
description = "Trustworthy, encrypted, command-line TOTP/HOTP authenticator app with import functionality."
repository = "https://github.com/replydev/cotp"
homepage = "https://github.com/replydev/cotp"
documentation = "https://github.com/replydev/cotp/blob/master/README.md"
readme = "README.md"
license-file = "LICENSE"
categories = ["command-line-utilities","authentication"]
keywords = ["cotp","totp","authenticator","google-authenticator","argon2"]

# Set bin name for CI 
[[bin]]
name = "cotp"
path = "src/main.rs"

# Optimize release binary size
[profile.release]
opt-level = "s"
lto = true
codegen-units = 1
panic = "abort"
debug  = false
strip = "symbols"

[dependencies]
<<<<<<< HEAD
serde_json = "1.0.91"
serde = { version = "1.0.150", features = ["derive"] }
=======
serde_json = "1.0.89"
serde = { version = "1.0.152", features = ["derive"] }
>>>>>>> 4f39937a
dirs = "4.0.0"
rpassword = "7.2.0"
data-encoding = "2.3.3"
crossterm = "0.25.0"
tui = "0.19.0"
copypasta-ext = "0.3.9"
zeroize = "1.4.3"   
clap = "4.0.32"
hmac = "0.12.1"
sha-1 = "0.10.1"
sha2 = "0.10.6"
chacha20poly1305 = "0.10.1"
rust-argon2 = "1.0"
getrandom = "0.2.8"
scrypt = "0.10.0"
aes-gcm = "0.10.1"
hex = "0.4.3"
qrcode = "0.12.0"
urlencoding = "2.1.2"
regex = "1.7.1"
lazy_static = "1.4.0"
base64 = "0.21.0"
md-5 = "0.10.5"<|MERGE_RESOLUTION|>--- conflicted
+++ resolved
@@ -27,13 +27,8 @@
 strip = "symbols"
 
 [dependencies]
-<<<<<<< HEAD
 serde_json = "1.0.91"
-serde = { version = "1.0.150", features = ["derive"] }
-=======
-serde_json = "1.0.89"
 serde = { version = "1.0.152", features = ["derive"] }
->>>>>>> 4f39937a
 dirs = "4.0.0"
 rpassword = "7.2.0"
 data-encoding = "2.3.3"
