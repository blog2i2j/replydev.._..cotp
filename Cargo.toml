--- conflicted
+++ resolved
@@ -48,12 +48,7 @@
 hex = "0.4.3"
 qrcode = "0.12.0"
 urlencoding = "2.1.2"
-<<<<<<< HEAD
-base64 = "0.13.1"
-md-5 = "0.10.5"
 regex = "1.7.0"
 lazy_static = "1.4.0"
-=======
 base64 = "0.20.0"
-md-5 = "0.10.5"
->>>>>>> 983832da
+md-5 = "0.10.5"