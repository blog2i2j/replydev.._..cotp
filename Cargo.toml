[package]
name = "cotp"
version = "1.9.0"
authors = ["replydev <commoncargo@tutanota.com>"]
edition = "2021"
description = "Trustworthy, encrypted, command-line TOTP/HOTP authenticator app with import functionality."
repository = "https://github.com/replydev/cotp"
homepage = "https://github.com/replydev/cotp"
documentation = "https://github.com/replydev/cotp/blob/master/README.md"
readme = "README.md"
license-file = "LICENSE"
categories = ["command-line-utilities", "authentication"]
keywords = ["cotp", "totp", "authenticator", "google-authenticator", "argon2"]

# Set bin name for CI 
[[bin]]
name = "cotp"
path = "src/main.rs"

# Optimize release binary size
[profile.release]
opt-level = "s"
lto = true
codegen-units = 1
panic = "abort"
debug = false
strip = "symbols"

[dependencies]
<<<<<<< HEAD
serde_json = "1.0.127"
serde = { version = "1.0.210", features = ["derive"] }
=======
serde_json = "1.0.128"
serde = { version = "1.0.209", features = ["derive"] }
>>>>>>> 91ace3db
dirs = "5.0.1"
rpassword = "7.3.1"
data-encoding = "2.6.0"
copypasta-ext = "0.4.4"
zeroize = { version = "1.8.1", features = ["zeroize_derive"] }
clap = { version = "4.5.17", features = ["derive"] }
hmac = "0.12.1"
sha1 = "0.10.6"
sha2 = "0.10.8"
chacha20poly1305 = "0.10.1"
getrandom = "0.2.15"
rust-argon2 = "2.1.0"
scrypt = "0.11.0"
aes-gcm = "0.10.3"
hex = "0.4.3"
qrcode = "0.14.1"
urlencoding = "2.1.3"
base64 = "0.22.1"
md-5 = "0.10.6"
ratatui = { version = "0.28.1", features = ["all-widgets"] }
crossterm = "0.28.1"
url = "2.5.2"
color-eyre = "0.6.3"
enum_dispatch = "0.3.13"
derive_builder = "0.20.1"<|MERGE_RESOLUTION|>--- conflicted
+++ resolved
@@ -27,13 +27,8 @@
 strip = "symbols"
 
 [dependencies]
-<<<<<<< HEAD
-serde_json = "1.0.127"
+serde_json = "1.0.128"
 serde = { version = "1.0.210", features = ["derive"] }
-=======
-serde_json = "1.0.128"
-serde = { version = "1.0.209", features = ["derive"] }
->>>>>>> 91ace3db
 dirs = "5.0.1"
 rpassword = "7.3.1"
 data-encoding = "2.6.0"
