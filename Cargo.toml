[package]
name = "cotp"
version = "1.9.2"
authors = ["replydev <commoncargo@tutanota.com>"]
edition = "2021"
description = "Trustworthy, encrypted, command-line TOTP/HOTP authenticator app with import functionality."
repository = "https://github.com/replydev/cotp"
homepage = "https://github.com/replydev/cotp"
documentation = "https://github.com/replydev/cotp/blob/master/README.md"
readme = "README.md"
license-file = "LICENSE"
categories = ["command-line-utilities", "authentication"]
keywords = ["cotp", "totp", "authenticator", "google-authenticator", "argon2"]

# Set bin name for CI 
[[bin]]
name = "cotp"
path = "src/main.rs"

# Optimize release binary size
[profile.release]
opt-level = "s"
lto = true
codegen-units = 1
panic = "abort"
debug = false
strip = "symbols"

[dependencies]
<<<<<<< HEAD
serde = { version = "1.0.219", features = ["derive"] }
serde_json = "1.0.138"
=======
serde = { version = "1.0.217", features = ["derive"] }
serde_json = "1.0.140"
>>>>>>> 67a8fbec
dirs = "5.0.1"
rpassword = "7.3.1"
data-encoding = "2.8.0"
copypasta-ext = "0.4.4"
zeroize = { version = "1.8.1", features = ["zeroize_derive"] }
clap = { version = "4.5.35", features = ["derive"] }
hmac = "0.12.1"
sha1 = "0.10.6"
sha2 = "0.10.8"
chacha20poly1305 = "0.10.1"
getrandom = "0.3.2"
rust-argon2 = "2.1.0"
scrypt = "0.11.0"
aes-gcm = "0.10.3"
hex = "0.4.3"
qrcode = "0.14.1"
urlencoding = "2.1.3"
base64 = "0.22.1"
md-5 = "0.10.6"
ratatui = { version = "0.29.0", features = ["all-widgets"] }
crossterm = "0.28.1"
url = "2.5.2"
color-eyre = "0.6.3"
enum_dispatch = "0.3.13"
derive_builder = "0.20.1"<|MERGE_RESOLUTION|>--- conflicted
+++ resolved
@@ -27,13 +27,8 @@
 strip = "symbols"
 
 [dependencies]
-<<<<<<< HEAD
 serde = { version = "1.0.219", features = ["derive"] }
-serde_json = "1.0.138"
-=======
-serde = { version = "1.0.217", features = ["derive"] }
 serde_json = "1.0.140"
->>>>>>> 67a8fbec
 dirs = "5.0.1"
 rpassword = "7.3.1"
 data-encoding = "2.8.0"
