--- conflicted
+++ resolved
@@ -19,13 +19,8 @@
 codegen-units = 1
 
 [dependencies]
-<<<<<<< HEAD
 serde_json = "1.0.78"
-serde = { version = "1.0.134", features = ["derive"] }
-=======
-serde_json = "1.0.75"
 serde = { version = "1.0.135", features = ["derive"] }
->>>>>>> 9a39b575
 dirs = "4.0.0"
 rpassword = "5.0.1"
 data-encoding = "2.3.2"
