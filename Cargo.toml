[package]
name = "cotp"
version = "1.8.0"
authors = ["replydev <commoncargo@tutanota.com>"]
edition = "2021"
description = "Trustworthy, encrypted, command-line TOTP/HOTP authenticator app with import functionality."
repository = "https://github.com/replydev/cotp"
homepage = "https://github.com/replydev/cotp"
documentation = "https://github.com/replydev/cotp/blob/master/README.md"
readme = "README.md"
license-file = "LICENSE"
categories = ["command-line-utilities", "authentication"]
keywords = ["cotp", "totp", "authenticator", "google-authenticator", "argon2"]

# Set bin name for CI 
[[bin]]
name = "cotp"
path = "src/main.rs"

# Optimize release binary size
[profile.release]
opt-level = "s"
lto = true
codegen-units = 1
panic = "abort"
debug = false
strip = "symbols"

[dependencies]
<<<<<<< HEAD
serde = { version = "1.0.206", features = ["derive"] }
serde_json = "1.0.122"
=======
serde = { version = "1.0.205", features = ["derive"] }
serde_json = "1.0.124"
>>>>>>> f2a5e28a
dirs = "5.0.1"
rpassword = "7.3.1"
data-encoding = "2.6.0"
copypasta-ext = "0.4.4"
zeroize = { version = "1.8.1", features = ["zeroize_derive"] }
clap = { version = "4.5.13", features = ["derive"] }
hmac = "0.12.1"
sha1 = "0.10.6"
sha2 = "0.10.8"
chacha20poly1305 = "0.10.1"
getrandom = "0.2.15"
rust-argon2 = "2.1.0"
scrypt = "0.11.0"
aes-gcm = "0.10.3"
hex = "0.4.3"
qrcode = "0.14.1"
urlencoding = "2.1.3"
base64 = "0.22.1"
md-5 = "0.10.6"
ratatui = { version = "0.28.0", features = ["all-widgets"] }
crossterm = "0.28.1"
url = "2.5.2"
color-eyre = "0.6.3"
enum_dispatch = "0.3.13"
derive_builder = "0.20.0"<|MERGE_RESOLUTION|>--- conflicted
+++ resolved
@@ -27,13 +27,8 @@
 strip = "symbols"
 
 [dependencies]
-<<<<<<< HEAD
 serde = { version = "1.0.206", features = ["derive"] }
-serde_json = "1.0.122"
-=======
-serde = { version = "1.0.205", features = ["derive"] }
 serde_json = "1.0.124"
->>>>>>> f2a5e28a
 dirs = "5.0.1"
 rpassword = "7.3.1"
 data-encoding = "2.6.0"
