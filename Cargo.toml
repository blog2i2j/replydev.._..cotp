[package]
name = "cotp"
version = "1.2.3"
authors = ["replydev <commoncargo@tutanota.com>"]
edition = "2021"
description = "Trustworthy, encrypted, command-line TOTP/HOTP authenticator app with import functionality."
repository = "https://github.com/replydev/cotp"
homepage = "https://github.com/replydev/cotp"
documentation = "https://github.com/replydev/cotp/blob/master/README.md"
readme = "README.md"
license-file = "LICENSE"
categories = ["command-line-utilities","authentication"]
keywords = ["cotp","totp","authenticator","google-authenticator","argon2"]

# Set bin name for CI 
[[bin]]
name = "cotp"
path = "src/main.rs"

# Optimize release binary size
[profile.release]
opt-level = "s"
lto = true
codegen-units = 1
panic = "abort"
debug  = false
strip = "symbols"

[dependencies]
serde_json = "1.0.94"
serde = { version = "1.0.163", features = ["derive"] }
dirs = "5.0.1"
rpassword = "7.2.0"
data-encoding = "2.3.3"
crossterm = "0.26.1"
tui = "0.19.0"
copypasta-ext = "0.4.4"
<<<<<<< HEAD
zeroize = "1.6.0"   
clap = "4.1.14"
=======
zeroize = "1.4.3"   
clap = "4.2.7"
>>>>>>> 2870cea1
hmac = "0.12.1"
sha-1 = "0.10.1"
sha2 = "0.10.6"
chacha20poly1305 = "0.10.1"
rust-argon2 = "1.0"
getrandom = "0.2.8"
scrypt = "0.10.0"
aes-gcm = "0.10.1"
hex = "0.4.3"
qrcode = "0.12.0"
urlencoding = "2.1.2"
regex = "1.8.1"
lazy_static = "1.4.0"
base64 = "0.21.0"
md-5 = "0.10.5"<|MERGE_RESOLUTION|>--- conflicted
+++ resolved
@@ -35,13 +35,8 @@
 crossterm = "0.26.1"
 tui = "0.19.0"
 copypasta-ext = "0.4.4"
-<<<<<<< HEAD
-zeroize = "1.6.0"   
-clap = "4.1.14"
-=======
-zeroize = "1.4.3"   
+zeroize = "1.6.0"     
 clap = "4.2.7"
->>>>>>> 2870cea1
 hmac = "0.12.1"
 sha-1 = "0.10.1"
 sha2 = "0.10.6"
