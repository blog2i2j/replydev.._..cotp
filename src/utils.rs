use dirs::home_dir;
use std::path::PathBuf;
use std::time::{SystemTime, UNIX_EPOCH};
use std::{env, io};

pub fn get_db_path() -> PathBuf {
    match env::var("COTP_DB_PATH") {
        Ok(value) => PathBuf::from(value),
        Err(_e) => get_default_db_path(),
    }
}

pub fn is_portable_mode() -> bool {
    PathBuf::from("db.cotp").exists()
}

// Pushing an absolute path to a PathBuf replaces the entire PathBuf: https://doc.rust-lang.org/std/path/struct.PathBuf.html#method.push
pub fn get_default_db_path() -> PathBuf {
    let db_from_current_dir = PathBuf::from("./db.cotp");

    // If db.cotp is present in the current directory or we are using a debug artifact, do not use the one in home dir
    // First condition is optimized away in release mode
    if cfg!(debug_assertions) || is_portable_mode() {
        return db_from_current_dir;
    }

    // Take from homedir, otherwise fallback to portable mode
    home_dir()
        .map(|path| path.join(".cotp/db.cotp"))
        .unwrap_or(db_from_current_dir)
}

pub fn init_app() -> Result<bool, ()> {
    let db_path = get_db_path();
    let db_dir = db_path.parent().unwrap();
    if !db_dir.exists() {
        if let Err(_e) = std::fs::create_dir_all(db_dir) {
            return Err(());
        }
        return Ok(true);
    }
    Ok(!db_path.exists())
}

pub fn delete_db() -> io::Result<()> {
    std::fs::remove_file(get_db_path())
}

pub fn millis_before_next_step() -> u64 {
    let now = SystemTime::now();
    let since_the_epoch = now.duration_since(UNIX_EPOCH).unwrap();
    let in_ms = since_the_epoch.as_secs() * 1000 + since_the_epoch.subsec_nanos() as u64 / 1000000;
    in_ms % 30000
}

pub fn percentage() -> u16 {
    (millis_before_next_step() * 100 / 30000) as u16
}

pub fn password(message: &str, minimum_length: usize) -> String {
    loop {
        let password = rpassword::prompt_password(message).unwrap();
        if password.chars().count() < minimum_length {
            println!("Please insert a password with at least {minimum_length} digits.");
            continue;
        }
        return password;
    }
}

pub fn verified_password(message: &str, minimum_length: usize) -> String {
    loop {
        let password = password(message, minimum_length);
        let verify_password = rpassword::prompt_password("Retype the same password: ").unwrap();
        if password != verify_password {
            println!("Passwords do not match");
            continue;
        }
        return password;
    }
<<<<<<< HEAD
}

fn in_ssh_shell() -> bool {
    return env::var("SSH_CONNECTION")
        .map(|v| !v.trim().is_empty())
        .unwrap_or(false);
}

pub fn copy_string_to_clipboard(content: String) -> Result<CopyType, ()> {
    if in_ssh_shell() {
        // We do not use copypasta_ext::osc52 module because we have enabled terminal raw mode, so we print with crossterm utilities
        // Check https://github.com/timvisee/rust-clipboard-ext/blob/371df19d2f961882a21c957f396d1e24548d1f28/src/osc52.rs#L92
        return match crossterm::execute!(
            io::stdout(),
            Print(format!(
                "\x1B]52;c;{}\x07",
                general_purpose::STANDARD.encode(content)
            ))
        ) {
            Ok(_) => Ok(CopyType::OSC52),
            Err(_) => Err(()),
        };
    } else if let Ok(mut ctx) = ClipboardContext::new() {
        return if ctx.set_contents(content).is_ok() {
            Ok(CopyType::Native)
        } else {
            Err(())
        };
    }
    Err(())
=======
>>>>>>> 62289672
}<|MERGE_RESOLUTION|>--- conflicted
+++ resolved
@@ -78,37 +78,4 @@
         }
         return password;
     }
-<<<<<<< HEAD
-}
-
-fn in_ssh_shell() -> bool {
-    return env::var("SSH_CONNECTION")
-        .map(|v| !v.trim().is_empty())
-        .unwrap_or(false);
-}
-
-pub fn copy_string_to_clipboard(content: String) -> Result<CopyType, ()> {
-    if in_ssh_shell() {
-        // We do not use copypasta_ext::osc52 module because we have enabled terminal raw mode, so we print with crossterm utilities
-        // Check https://github.com/timvisee/rust-clipboard-ext/blob/371df19d2f961882a21c957f396d1e24548d1f28/src/osc52.rs#L92
-        return match crossterm::execute!(
-            io::stdout(),
-            Print(format!(
-                "\x1B]52;c;{}\x07",
-                general_purpose::STANDARD.encode(content)
-            ))
-        ) {
-            Ok(_) => Ok(CopyType::OSC52),
-            Err(_) => Err(()),
-        };
-    } else if let Ok(mut ctx) = ClipboardContext::new() {
-        return if ctx.set_contents(content).is_ok() {
-            Ok(CopyType::Native)
-        } else {
-            Err(())
-        };
-    }
-    Err(())
-=======
->>>>>>> 62289672
 }